--- conflicted
+++ resolved
@@ -262,8 +262,4 @@
 my-saves/
 get-pip.py
 
-<<<<<<< HEAD
-BNN/data/
-=======
-data/
->>>>>>> 33a66227
+data/